#!/usr/bin/python
#coding: utf-8 -*-

# (c) 2013, Benno Joy <benno@ansible.com>
# (c) 2013, John Dewey <john@dewey.ws>
#
# This module is free software: you can redistribute it and/or modify
# it under the terms of the GNU General Public License as published by
# the Free Software Foundation, either version 3 of the License, or
# (at your option) any later version.
#
# This software is distributed in the hope that it will be useful,
# but WITHOUT ANY WARRANTY; without even the implied warranty of
# MERCHANTABILITY or FITNESS FOR A PARTICULAR PURPOSE.  See the
# GNU General Public License for more details.
#
# You should have received a copy of the GNU General Public License
# along with this software.  If not, see <http://www.gnu.org/licenses/>.

<<<<<<< HEAD
=======
import operator
>>>>>>> 5f48bf1d
import os

try:
    from novaclient.v1_1 import client as nova_client
    from novaclient.v1_1 import floating_ips 
    from novaclient import exceptions
    from novaclient import utils
    import time
except ImportError:
    print("failed=True msg='novaclient is required for this module'")

DOCUMENTATION = '''
---
module: nova_compute
version_added: "1.2"
short_description: Create/Delete VMs from OpenStack
description:
   - Create or Remove virtual machines from Openstack.
options:
   login_username:
     description:
        - login username to authenticate to keystone
     required: true
     default: admin
   login_password:
     description:
        - Password of login user
     required: true
     default: 'yes'
   login_tenant_name:
     description:
        - The tenant name of the login user
     required: true
     default: 'yes'
   auth_url:
     description:
        - The keystone url for authentication
     required: false
     default: 'http://127.0.0.1:35357/v2.0/'
   region_name:
     description:
        - Name of the region
     required: false
     default: None
   state:
     description:
        - Indicate desired state of the resource
     choices: ['present', 'absent']
     default: present
   name:
     description:
        - Name that has to be given to the instance
     required: true
     default: None
   image_id:
     description:
        - The id of the base image to boot. Mutually exclusive with image_name
     required: true
     default: None
   image_name:
     description:
        - The name of the base image to boot. Mutually exclusive with image_id
     required: true
     default: None
     version_added: "1.7"
   image_exclude:
     description:
        - Text to use to filter image names, for the case, such as HP, where there are multiple image names matching the common identifying portions. image_exclude is a negative match filter - it is text that may not exist in the image name. Defaults to "(deprecated)"
     version_added: "1.7"
   flavor_id:
     description:
        - The id of the flavor in which the new VM has to be created. Mutually exclusive with flavor_ram
     required: false
     default: 1
   flavor_ram:
     description:
        - The minimum amount of ram in MB that the flavor in which the new VM has to be created must have. Mutually exclusive with flavor_id
     required: false
     default: 1
     version_added: "1.7"
   flavor_include:
     description:
        - Text to use to filter flavor names, for the case, such as Rackspace, where there are multiple flavors that have the same ram count. flavor_include is a positive match filter - it must exist in the flavor name.
     version_added: "1.7"
   key_name:
     description:
        - The key pair name to be used when creating a VM
     required: false
     default: None
   security_groups:
     description:
        - The name of the security group to which the VM should be added
     required: false
     default: None
   nics:
     description:
        - A list of network id's to which the VM's interface should be attached
     required: false
     default: None
   auto_floating_ip:
     description:
        - Should a floating ip be auto created and assigned
     required: false
     default: 'yes'
     version_added: "1.7"
   floating_ips:
     decription:
        - list of valid floating IPs that pre-exist to assign to this node
     required: false
     default: None
     version_added: "1.7"
   floating_ip_pools:
     description:
        - list of floating IP pools from which to choose a floating IP
     required: false
     default: None
     version_added: "1.7"
   availability_zone:
     description:
        - Name of the availability zone
     required: false
     default: None
     version_added: "1.7"
   meta:
     description:
        - A list of key value pairs that should be provided as a metadata to the new VM
     required: false
     default: None
   wait:
     description:
        - If the module should wait for the VM to be created.
     required: false
     default: 'yes'
   wait_for:
     description:
        - The amount of time the module should wait for the VM to get into active state
     required: false
     default: 180
   config_drive:
     description:
        - Whether to boot the server with config drive enabled
     required: false
     default: 'no'
   user_data:
     description:
        - Opaque blob of data which is made available to the instance
     required: false
     default: None
     version_added: "1.6"
requirements: ["novaclient"]
'''

EXAMPLES = '''
# Creates a new VM and attaches to a network and passes metadata to the instance
- nova_compute:
       state: present
       login_username: admin
       login_password: admin
       login_tenant_name: admin
       name: vm1
       image_id: 4f905f38-e52a-43d2-b6ec-754a13ffb529
       key_name: ansible_key
       wait_for: 200
       flavor_id: 4
       nics:
         - net-id: 34605f38-e52a-25d2-b6ec-754a13ffb723
       meta:
         hostname: test1
         group: uge_master

# Creates a new VM in HP Cloud AE1 region availability zone az2 and automatically assigns a floating IP
- name: launch a nova instance
  hosts: localhost
  tasks:
  - name: launch an instance
    nova_compute:
      state: present
      login_username: username
      login_password: Equality7-2521
      login_tenant_name: username-project1
      name: vm1
      auth_url: https://region-b.geo-1.identity.hpcloudsvc.com:35357/v2.0/
      region_name: region-b.geo-1
      availability_zone: az2
      image_id: 9302692b-b787-4b52-a3a6-daebb79cb498
      key_name: test
      wait_for: 200
      flavor_id: 101
      security_groups: default
      auto_floating_ip: yes

# Creates a new VM in HP Cloud AE1 region availability zone az2 and assigns a pre-known floating IP
- name: launch a nova instance
  hosts: localhost
  tasks:
  - name: launch an instance
    nova_compute:
      state: present
      login_username: username
      login_password: Equality7-2521
      login_tenant_name: username-project1
      name: vm1
      auth_url: https://region-b.geo-1.identity.hpcloudsvc.com:35357/v2.0/
      region_name: region-b.geo-1
      availability_zone: az2
      image_id: 9302692b-b787-4b52-a3a6-daebb79cb498
      key_name: test
      wait_for: 200
      flavor_id: 101
      floating-ips:
        - 12.34.56.79

# Creates a new VM with 4G of RAM on Ubuntu Trusty, ignoring deprecated images
- name: launch a nova instance
  hosts: localhost
  tasks:
  - name: launch an instance
    nova_compute:
      name: vm1
      state: present
      login_username: username
      login_password: Equality7-2521
      login_tenant_name: username-project1
      auth_url: https://region-b.geo-1.identity.hpcloudsvc.com:35357/v2.0/
      region_name: region-b.geo-1
      image_name: Ubuntu Server 14.04
      image_exclude: deprecated
      flavor_ram: 4096

# Creates a new VM with 4G of RAM on Ubuntu Trusty on a Rackspace Performance node in DFW
- name: launch a nova instance
  hosts: localhost
  tasks:
  - name: launch an instance
    nova_compute:
      name: vm1
      state: present
      login_username: username
      login_password: Equality7-2521
      login_tenant_name: username-project1
      auth_url: https://identity.api.rackspacecloud.com/v2.0/
      region_name: DFW
      image_name: Ubuntu 14.04 LTS (Trusty Tahr) (PVHVM)
      flavor_ram: 4096
      flavor_include: Performance
'''



def _delete_server(module, nova):
    name = None
    server_list = None
    try:
        server_list = nova.servers.list(True, {'name': module.params['name']})
        if server_list:
            server = [x for x in server_list if x.name == module.params['name']]
            nova.servers.delete(server.pop())
    except Exception, e:
        module.fail_json( msg = "Error in deleting vm: %s" % e.message)
    if module.params['wait'] == 'no':
        module.exit_json(changed = True, result = "deleted")
    expire = time.time() + int(module.params['wait_for'])
    while time.time() < expire:
        name = nova.servers.list(True, {'name': module.params['name']})
        if not name:
            module.exit_json(changed = True, result = "deleted")
        time.sleep(5)
    module.fail_json(msg = "Timed out waiting for server to get deleted, please check manually")


def _add_floating_ip_from_pool(module, nova, server):

    # instantiate FloatingIPManager object
    floating_ip_obj = floating_ips.FloatingIPManager(nova)

    # empty dict and list 
    usable_floating_ips = {} 
    pools = []

    # user specified
    pools = module.params['floating_ip_pools']

    # get the list of all floating IPs. Mileage may 
    # vary according to Nova Compute configuration 
    # per cloud provider
    all_floating_ips = floating_ip_obj.list()

    # iterate through all pools of IP address. Empty
    # string means all and is the default value
    for pool in pools:
        # temporary list per pool
        pool_ips = []
        # loop through all floating IPs
        for f_ip in all_floating_ips:
            # if not reserved and the correct pool, add
            if f_ip.instance_id is None and (f_ip.pool == pool):
                pool_ips.append(f_ip.ip)
                # only need one
                break

        # if the list is empty, add for this pool
        if not pool_ips:
            try:
                new_ip = nova.floating_ips.create(pool)
            except Exception, e: 
                module.fail_json(msg = "Unable to create floating ip")
            pool_ips.append(new_ip.ip)
        # Add to the main list
        usable_floating_ips[pool] = pool_ips

    # finally, add ip(s) to instance for each pool
    for pool in usable_floating_ips:
        for ip in usable_floating_ips[pool]:
            try:
                server.add_floating_ip(ip)
                # We only need to assign one ip - but there is an inherent
                # race condition and some other cloud operation may have
                # stolen an available floating ip
                break
            except Exception, e:
                module.fail_json(msg = "Error attaching IP %s to instance %s: %s " % (ip, server.id, e.message))


def _add_floating_ip_list(module, server, ips):
    # add ip(s) to instance
    for ip in ips:
        try:
            server.add_floating_ip(ip)
        except Exception, e:
            module.fail_json(msg = "Error attaching IP %s to instance %s: %s " % (ip, server.id, e.message))


def _add_auto_floating_ip(module, nova, server):

    try:
        new_ip = nova.floating_ips.create()
    except Exception as e:
        module.fail_json(msg = "Unable to create floating ip: %s" % (e.message))

    try:
        server.add_floating_ip(new_ip)
    except Exception as e:
        # Clean up - we auto-created this ip, and it's not attached
        # to the server, so the cloud will not know what to do with it
        server.floating_ips.delete(new_ip)
        module.fail_json(msg = "Error attaching IP %s to instance %s: %s " % (ip, server.id, e.message))


def _add_floating_ip(module, nova, server):

    if module.params['floating_ip_pools']:
        _add_floating_ip_from_pool(module, nova, server)
    elif module.params['floating_ips']:
        _add_floating_ip_list(module, server, module.params['floating_ips'])
    elif module.params['auto_floating_ip']:
        _add_auto_floating_ip(module, nova, server)
    else:
        return server

    # this may look redundant, but if there is now a 
    # floating IP, then it needs to be obtained from
    # a recent server object if the above code path exec'd 
    try:
        server = nova.servers.get(server.id)
    except Exception, e:
        module.fail_json(msg = "Error in getting info from instance: %s " % e.message)
    return server


def _get_image_id(module, nova):
    if module.params['image_name']:
        for image in nova.images.list():
            if (module.params['image_name'] in image.name and (
                    not module.params['image_exclude']
                    or module.params['image_exclude'] not in image.name)):
                return image.id
        module.fail_json(msg = "Error finding image id from name(%s)" % module.params['image_name'])
    return module.params['image_id']


def _get_flavor_id(module, nova):
    if module.params['flavor_ram']:
        for flavor in sorted(nova.flavors.list(), key=operator.attrgetter('ram')):
            if (flavor.ram >= module.params['flavor_ram'] and
                    (not module.params['flavor_include'] or module.params['flavor_include'] in flavor.name)):
                return flavor.id
            module.fail_json(msg = "Error finding flavor with %sMB of RAM" % module.params['flavor_ram'])
    return module.params['flavor_id']


def _create_server(module, nova):
    image_id = _get_image_id(module, nova)
    flavor_id = _get_flavor_id(module, nova)
    bootargs = [module.params['name'], image_id, flavor_id]
    bootkwargs = {
                'nics' : module.params['nics'],
                'meta' : module.params['meta'],
                'security_groups': module.params['security_groups'].split(','),
                #userdata is unhyphenated in novaclient, but hyphenated here for consistency with the ec2 module:
                'userdata': module.params['user_data'],
                'config_drive': module.params['config_drive'],
    }

    for optional_param in ('region_name', 'key_name', 'availability_zone'):
        if module.params[optional_param]:
            bootkwargs[optional_param] = module.params[optional_param]
    try:
        server = nova.servers.create(*bootargs, **bootkwargs)
        server = nova.servers.get(server.id)
    except Exception, e:
            module.fail_json( msg = "Error in creating instance: %s " % e.message)
    if module.params['wait'] == 'yes':
        expire = time.time() + int(module.params['wait_for'])
        while time.time() < expire:
            try:
                server = nova.servers.get(server.id)
            except Exception, e:
                    module.fail_json( msg = "Error in getting info from instance: %s" % e.message)
            if server.status == 'ACTIVE':
                server = _add_floating_ip(module, nova, server)

                private = openstack_find_nova_addresses(getattr(server, 'addresses'), 'fixed', 'private')
                public = openstack_find_nova_addresses(getattr(server, 'addresses'), 'floating', 'public')

                # now exit with info 
                module.exit_json(changed = True, id = server.id, private_ip=''.join(private), public_ip=''.join(public), status = server.status, info = server._info)

            if server.status == 'ERROR':
                module.fail_json(msg = "Error in creating the server, please check logs")
            time.sleep(2)

        module.fail_json(msg = "Timeout waiting for the server to come up.. Please check manually")
    if server.status == 'ERROR':
            module.fail_json(msg = "Error in creating the server.. Please check manually")
    private = openstack_find_nova_addresses(getattr(server, 'addresses'), 'fixed', 'private')
    public = openstack_find_nova_addresses(getattr(server, 'addresses'), 'floating', 'public')

    module.exit_json(changed = True, id = info['id'], private_ip=''.join(private), public_ip=''.join(public), status = server.status, info = server._info)


def _delete_floating_ip_list(module, nova, server, extra_ips):
    for ip in extra_ips:
        nova.servers.remove_floating_ip(server=server.id, address=ip)


def _check_floating_ips(module, nova, server):
    changed = False
    if module.params['floating_ip_pools'] or module.params['floating_ips'] or module.params['auto_floating_ip']:
        ips = openstack_find_nova_addresses(server.addresses, 'floating')
        if not ips:
            # If we're configured to have a floating but we don't have one,
            # let's add one
            server = _add_floating_ip(module, nova, server)
            changed = True
        elif module.params['floating_ips']:
            # we were configured to have specific ips, let's make sure we have
            # those
            missing_ips = []
            for ip in module.params['floating_ips']:
                if ip not in ips:
                    missing_ips.append(ip)
            if missing_ips:
                server = _add_floating_ip_list(module, server, missing_ips)
                changed = True
            extra_ips = []
            for ip in ips:
                if ip not in module.params['floating_ips']:
                    extra_ips.append(ip)
            if extra_ips:
                _delete_floating_ip_list(module, server, extra_ips)
                changed = True
    return (changed, server)


def _get_server_state(module, nova):
    server = None
    try:
        servers = nova.servers.list(True, {'name': module.params['name']})
        if servers:
            # the {'name': module.params['name']} will also return servers
            # with names that partially match the server name, so we have to
            # strictly filter here
            servers = [x for x in servers if x.name == module.params['name']]
            if servers:
                server = servers[0]
    except Exception, e:
        module.fail_json(msg = "Error in getting the server list: %s" % e.message)
    if server and module.params['state'] == 'present':
        if server.status != 'ACTIVE':
            module.fail_json( msg="The VM is available but not Active. state:" + server.status)
        (ip_changed, server) = _check_floating_ips(module, nova, server)
        private = openstack_find_nova_addresses(getattr(server, 'addresses'), 'fixed', 'private')
        public = openstack_find_nova_addresses(getattr(server, 'addresses'), 'floating', 'public')
        module.exit_json(changed = ip_changed, id = server.id, public_ip = ''.join(public), private_ip = ''.join(private), info = server._info)
    if server and module.params['state'] == 'absent':
        return True
    if module.params['state'] == 'absent':
        module.exit_json(changed = False, result = "not present")
    return True



def main():
    argument_spec = openstack_argument_spec()
    argument_spec.update(dict(
        name                            = dict(required=True),
        image_id                        = dict(default=None),
        image_name                      = dict(default=None),
        image_exclude                   = dict(default='(deprecated)'),
        flavor_id                       = dict(default=1),
        flavor_ram                      = dict(default=None, type='int'),
        flavor_include                  = dict(default=None),
        key_name                        = dict(default=None),
        security_groups                 = dict(default='default'),
        nics                            = dict(default=None),
        meta                            = dict(default=None),
        wait                            = dict(default='yes', choices=['yes', 'no']),
        wait_for                        = dict(default=180),
        state                           = dict(default='present', choices=['absent', 'present']),
        user_data                       = dict(default=None),
<<<<<<< HEAD
    ))
    module = AnsibleModule(argument_spec=argument_spec)
=======
        config_drive                    = dict(default=False, type='bool'),
        auto_floating_ip                = dict(default=False, type='bool'),
        floating_ips                    = dict(default=None),
        floating_ip_pools               = dict(default=None),
    ))
    module = AnsibleModule(
        argument_spec=argument_spec,
        mutually_exclusive=[
            ['auto_floating_ip','floating_ips'],
            ['auto_floating_ip','floating_ip_pools'],
            ['floating_ips','floating_ip_pools'],
            ['image_id','image_name'],
            ['flavor_id','flavor_ram'],
        ],
    )
>>>>>>> 5f48bf1d

    nova = nova_client.Client(module.params['login_username'],
                              module.params['login_password'],
                              module.params['login_tenant_name'],
                              module.params['auth_url'],
                              region_name=module.params['region_name'],
                              service_type='compute')
    try:
        nova.authenticate()
    except exceptions.Unauthorized, e:
        module.fail_json(msg = "Invalid OpenStack Nova credentials.: %s" % e.message)
    except exceptions.AuthorizationFailure, e:
        module.fail_json(msg = "Unable to authorize user: %s" % e.message)

    if module.params['state'] == 'present':
        if not module.params['image_id'] and not module.params['image_name']:
            module.fail_json( msg = "Parameter 'image_id' or `image_name` is required if state == 'present'")
        else:
            _get_server_state(module, nova)
            _create_server(module, nova)
    if module.params['state'] == 'absent':
        _get_server_state(module, nova)
        _delete_server(module, nova)

# this is magic, see lib/ansible/module_common.py
from ansible.module_utils.basic import *
from ansible.module_utils.openstack import *
main()
<|MERGE_RESOLUTION|>--- conflicted
+++ resolved
@@ -17,10 +17,7 @@
 # You should have received a copy of the GNU General Public License
 # along with this software.  If not, see <http://www.gnu.org/licenses/>.
 
-<<<<<<< HEAD
-=======
 import operator
->>>>>>> 5f48bf1d
 import os
 
 try:
@@ -541,10 +538,6 @@
         wait_for                        = dict(default=180),
         state                           = dict(default='present', choices=['absent', 'present']),
         user_data                       = dict(default=None),
-<<<<<<< HEAD
-    ))
-    module = AnsibleModule(argument_spec=argument_spec)
-=======
         config_drive                    = dict(default=False, type='bool'),
         auto_floating_ip                = dict(default=False, type='bool'),
         floating_ips                    = dict(default=None),
@@ -560,7 +553,6 @@
             ['flavor_id','flavor_ram'],
         ],
     )
->>>>>>> 5f48bf1d
 
     nova = nova_client.Client(module.params['login_username'],
                               module.params['login_password'],
